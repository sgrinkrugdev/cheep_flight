--- conflicted
+++ resolved
@@ -8,25 +8,11 @@
 
 
 routes:
-  - name: "London" #adding a comment for sanity check.
+  - name: "London"
     origin: IAD
     destination: LHR
-<<<<<<< HEAD
-    start_date: "2026-07-06"
-    end_date:   "2026-07-29"
-    durations: [10]
-    max_stops: 0
-    max_flight_duration: 9
-    
-  - name: "Paris "
-    origin: IAD
-    destination: CDG
-    start_date: "2026-07-06"
-    end_date:   "2026-07-29"
-=======
     start_date: "2026-01-06"
     end_date:   "2026-01-29"
->>>>>>> c9b2799f
     durations: [10]
     max_stops: 1
     max_flight_duration: 20
