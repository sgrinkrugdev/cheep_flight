timezone: America/New_York
currency: USD
adults: 1
cabin: ECONOMY
max_stops: 0               # already supported; set 0 for nonstop, null for any
max_flight_duration: 30    # NEW: total air time cap (hours) OUT+RET
log_csv: cheapest_log.csv


routes:
<<<<<<< HEAD
  - name: "London"
    origin: IAD
    destination: LHR
    start_date: "2026-01-06"
    end_date:   "2026-01-29"
    durations: [10]
    max_stops: 1
    max_flight_duration: 20

  - name: "Lisbon"
    origin: IAD
    destination: LIS
    start_date: "2026-07-06"
    end_date:   "2026-07-29"
    durations: [10]
    max_stops: 1
    max_flight_duration: 20
    
  - name: "Paris"
    origin: IAD
    destination: CDG
    start_date: "2026-07-06"
    end_date:   "2026-07-29"
    durations: [10]
    max_stops: 1
    max_flight_duration: 20



  - name: "Athens"
    origin: IAD
=======

  - name: "Madrid-Athens-Test" # This is a test flight, don't really need it - testing TEST environment
    origin: MAD
>>>>>>> d267198b
    destination: ATH
    start_date: "2026-01-09"
    end_date: "2026-01-19"
    durations: [10]
    max_stops: 1
    max_flight_duration: 20

#  - name: "London"
#    origin: IAD
#    destination: LHR
#    start_date: "2026-07-06"
#    end_date:   "2026-07-29"
#    durations: [10]
#    max_stops: 0
#    max_flight_duration: 9
    
#  - name: "Paris"
#    origin: IAD
#    destination: CDG
#    start_date: "2026-07-06"
#    end_date:   "2026-07-29"
#    durations: [10]
#    max_stops: 1
#    max_flight_duration: 10

#  - name: "Lisbon"
#    origin: IAD
#    destination: LIS
#    start_date: "2026-07-06"
#    end_date:   "2026-07-29"
#    durations: [10]
#    max_stops: 0
#    max_flight_duration: 10

#  - name: "Athens"
#    origin: IAD
#    destination: ATH
#    start_date: "2026-07-06"
#    end_date:   "2026-07-29"
#    durations: [10]
#    max_stops: 1
#    max_flight_duration: 12

# - name: "Dublin"
#   origin: IAD
#   destination: DUB
#   start_date: "2026-07-06"
#   end_date:   "2026-07-29"
#   durations: [10]
#   max_stops: 1
#   max_flight_duration: 20



# - name: "Porto"
#   origin: IAD
#   destination: OPO
#   start_date: "2026-07-06"
#   end_date:   "2026-07-29"
#   durations: [10]
#   max_stops: 1
#   max_flight_duration: 20

# - name: "Seville"
#   origin: IAD
#   destination: SVQ
#   start_date: "2026-07-06"
#   end_date:   "2026-07-29"
#   durations: [10]
#   max_stops: 1
#   max_flight_duration: 20

# - name: "Bordeaux"
#   origin: IAD
#   destination: BOD
#   start_date: "2026-07-06"
#   end_date:   "2026-07-29"
#   durations: [10]
#   max_stops: 1
#   max_flight_duration: 20

# - name: "Amsterdam"
#   origin: IAD
#   destination: AMS
#   start_date: "2026-07-06"
#   end_date:   "2026-07-29"
#   durations: [10]
#   max_stops: 1
#   max_flight_duration: 20

# - name: "Zurich"
#   origin: IAD
#   destination: ZRH
#   start_date: "2026-07-06"
#   end_date:   "2026-07-29"
#   durations: [10]
#   max_stops: 1
#   max_flight_duration: 20

# - name: "Milan"
#   origin: IAD
#   destination: MXP
#   start_date: "2026-07-06"
#   end_date:   "2026-07-29"
#   durations: [10]
#   max_stops: 1
#   max_flight_duration: 20

# - name: "Munich"
#   origin: IAD
#   destination: MUC
#   start_date: "2026-07-06"
#   end_date:   "2026-07-29"
#   durations: [10]
#   max_stops: 1
#   max_flight_duration: 20

# - name: "Hamburg"
#   origin: IAD
#   destination: HAM
#   start_date: "2026-07-06"
#   end_date:   "2026-07-29"
#   durations: [10]
#   max_stops: 1
#   max_flight_duration: 20

# - name: "Copenhagen"
#   origin: IAD
#   destination: CPH
#   start_date: "2026-07-06"
#   end_date:   "2026-07-29"
#   durations: [10]
#   max_stops: 1
#   max_flight_duration: 20

# - name: "Berlin"
#   origin: IAD
#   destination: BER
#   start_date: "2026-07-06"
#   end_date:   "2026-07-29"
#   durations: [10]
#   max_stops: 1
#   max_flight_duration: 20

# - name: "Warsaw"
#   origin: IAD
#   destination: WAW
#   start_date: "2026-07-06"
#   end_date:   "2026-07-29"
#   durations: [10]
#   max_stops: 1
#   max_flight_duration: 20

# - name: "Krakow"
#   origin: IAD
#   destination: KRK
#   start_date: "2026-07-06"
#   end_date:   "2026-07-29"
#   durations: [10]
#   max_stops: 1
#   max_flight_duration: 20



# - name: "Stockholm"
#   origin: IAD
#   destination: ARN
#   start_date: "2026-07-06"
#   end_date:   "2026-07-29"
#   durations: [10]
#   max_stops: 1
#   max_flight_duration: 20

# - name: "Oslo"
#   origin: IAD
#   destination: OSL
#   start_date: "2026-07-06"
#   end_date:   "2026-07-29"
#   durations: [10]
#   max_stops: 1
#   max_flight_duration: 20

# - name: "Helsinki"
#   origin: IAD
#   destination: HEL
#   start_date: "2026-07-06"
#   end_date:   "2026-07-29"
#   durations: [10]
#   max_stops: 1
#   max_flight_duration: 20


email:
  provider: ipower          # "ipower" or "sendgrid"
  from: you@example.com
  to:   you@example.com
  # Optional fallbacks (we’ll prefer GitHub Secrets env vars)
  smtp_host: smtp.ipower.com
  smtp_port: 465


amadeus:
  env: prod            # "test" (sandbox) or "prod" 
  api_key: ""          # optional fallback (usually leave blank)
  api_secret: ""       # optional fallback (usually leave blank)<|MERGE_RESOLUTION|>--- conflicted
+++ resolved
@@ -8,43 +8,9 @@
 
 
 routes:
-<<<<<<< HEAD
-  - name: "London"
-    origin: IAD
-    destination: LHR
-    start_date: "2026-01-06"
-    end_date:   "2026-01-29"
-    durations: [10]
-    max_stops: 1
-    max_flight_duration: 20
-
-  - name: "Lisbon"
-    origin: IAD
-    destination: LIS
-    start_date: "2026-07-06"
-    end_date:   "2026-07-29"
-    durations: [10]
-    max_stops: 1
-    max_flight_duration: 20
-    
-  - name: "Paris"
-    origin: IAD
-    destination: CDG
-    start_date: "2026-07-06"
-    end_date:   "2026-07-29"
-    durations: [10]
-    max_stops: 1
-    max_flight_duration: 20
-
-
-
-  - name: "Athens"
-    origin: IAD
-=======
 
   - name: "Madrid-Athens-Test" # This is a test flight, don't really need it - testing TEST environment
     origin: MAD
->>>>>>> d267198b
     destination: ATH
     start_date: "2026-01-09"
     end_date: "2026-01-19"
